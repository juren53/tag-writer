--- conflicted
+++ resolved
@@ -7,7 +7,6 @@
 
 ## [Unreleased]
 
-<<<<<<< HEAD
 ### Enhanced
 - **Photometric Interpretation Display** - Improved readability of color space information (2025-07-28 18:25:14)
   - Added human-readable photometric interpretation values in image metadata table
@@ -26,61 +25,36 @@
 
 ### Added
 - **GitHub Actions CI/CD Pipeline** - Automated build and testing infrastructure (2025-07-29 09:15:32)
-  - Added python-app.yml workflow for continuous integration
-=======
-### Added
-- **GitHub Actions CI/CD Pipeline** - Automated build and testing infrastructure
   - Added `python-app.yml` workflow for continuous integration
->>>>>>> 7aecb12c
   - Automated testing and validation on code changes
   - Improved development workflow with automated checks
   - Enhanced code quality assurance and deployment preparation
   - Streamlined contribution process with automated testing
 
-<<<<<<< HEAD
 - **EXIF Photometric Interpretation Documentation** - Comprehensive technical documentation resources (2025-07-29 08:45:18)
-  - Added INFO_EXIF Photometric Interpretation.md with detailed explanations of photometric interpretation values
-  - Added INFO_EXIF Photometric Interpretation.txt with technical reference details
-  - Included official TIFF 6.0 specification PDF (tiff6.pdf) for complete technical reference
-=======
-- **EXIF Photometric Interpretation Documentation** - Comprehensive technical documentation resources
   - Added `INFO_EXIF Photometric Interpretation.md` with detailed explanations of photometric interpretation values
   - Added `INFO_EXIF Photometric Interpretation.txt` with technical reference details
   - Included official TIFF 6.0 specification PDF (`tiff6.pdf`) for complete technical reference
->>>>>>> 7aecb12c
   - Documentation covers different photometric interpretation values and their meanings
   - Enhanced user understanding of color space and image technical details
   - Fixed broken links and improved documentation accessibility
   - Valuable resource for photographers and technical users
 
-<<<<<<< HEAD
 - **AppImage Packaging Infrastructure** - Complete Linux distribution packaging system (2025-07-29 07:30:45)
-  - Added complete TagWriter.AppDir structure for AppImage builds
-=======
-- **AppImage Packaging Infrastructure** - Complete Linux distribution packaging system
   - Added complete `TagWriter.AppDir` structure for AppImage builds
->>>>>>> 7aecb12c
   - Includes desktop entry files, application icons, and executable binaries
   - Professional application packaging for Linux distribution
   - Self-contained portable application format
   - Enhanced cross-platform deployment capabilities
   - Simplified installation process for Linux users
 
-<<<<<<< HEAD
-- **Python Dependencies Management** - Added requirements.txt for better development workflow (2025-07-29 06:55:12)
-=======
-- **Python Dependencies Management** - Added `requirements.txt` for better development workflow
->>>>>>> 7aecb12c
+- **Python Dependencies Management** - Added `requirements.txt` for better development workflow (2025-07-29 06:55:12)
   - Explicit Python package dependencies specification
   - Improved development environment setup
   - Enhanced reproducible builds and deployments
   - Better dependency management for contributors and users
 
-<<<<<<< HEAD
 - **Command-line File Argument Support** - Application now accepts image file paths as command-line arguments (2025-07-28 15:42:27)
-=======
-- **Command-line File Argument Support** - Application now accepts image file paths as command-line arguments
->>>>>>> 7aecb12c
   - Enhanced `main()` function to handle single file path argument on startup
   - Automatic validation to ensure argument is a valid image file (by existence, type, and supported extensions)
   - Supported extensions: .jpg, .jpeg, .png, .gif, .tif, .tiff, .bmp
@@ -90,21 +64,6 @@
   - Usage: `python3 tag-writer.py /path/to/image.tiff`
   - Improved integration with operating system file associations
 
-### Enhanced
-- **Photometric Interpretation Display** - Improved readability of color space information
-  - Added human-readable photometric interpretation values in image metadata table
-  - Converts numeric EXIF codes (0,1,2,etc.) to descriptive text (WhiteIsZero, BlackIsZero, RGB, etc.)
-  - Based on official TIFF/EXIF specification mapping for photometric interpretation values
-  - Enhanced user experience by displaying meaningful text instead of cryptic numeric codes
-  - Improved accessibility and understanding of technical image metadata
-  - Better debugging and analysis capabilities for advanced users
-
-- **Dynamic Version Timestamp Display** - Status bar now uses timestamp from application configuration
-  - Version label in status bar now dynamically pulls timestamp from `config.app_timestamp`
-  - Replaced hardcoded timestamp "2025-07-28 08:00:29" with configurable value
-  - Centralizes timestamp management in Config class for better maintainability
-  - Enables easy timestamp updates without modifying UI code
-  - Maintains consistent timestamp display across application components
 
 ### Planned
 - Enhanced metadata field support
